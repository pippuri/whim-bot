  {
<<<<<<< HEAD
    "identityId": "ezu-west-1:00000000-0000",
=======
    "identityId": "ezu-west-1:00000000-0000-eagraeg",
>>>>>>> 4ce6bda6
    "payload": {
      "phone": "+358405103121"
    }
  }<|MERGE_RESOLUTION|>--- conflicted
+++ resolved
@@ -1,9 +1,5 @@
   {
-<<<<<<< HEAD
-    "identityId": "ezu-west-1:00000000-0000",
-=======
     "identityId": "ezu-west-1:00000000-0000-eagraeg",
->>>>>>> 4ce6bda6
     "payload": {
       "phone": "+358405103121"
     }
