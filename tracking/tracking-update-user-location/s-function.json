--- conflicted
+++ resolved
@@ -82,11 +82,7 @@
       "apiKeyRequired": false,
       "requestParameters": {},
       "requestTemplates": {
-<<<<<<< HEAD
-        "application/json": "{\"identityId\":\"$context.authorizer.principalId\",\"legId\":$input.json('$.legId'),\"lat\":$input.json('$.lat'),\"lon\":$input.json('$.lon'),\"timestamp\":$input.json('$.timestamp')}"
-=======
         "application/json": "{\"identityId\":\"$context.authorizer.identityId\",\"legId\":$input.json('$.legId'),\"lat\":$input.json('$.lat'),\"lon\":$input.json('$.lon'),\"timestamp\":$input.json('$.timestamp')}"
->>>>>>> 251ff601
       },
       "responses": {
         "^400.*": {
