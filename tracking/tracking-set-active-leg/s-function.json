--- conflicted
+++ resolved
@@ -66,11 +66,7 @@
       "apiKeyRequired": false,
       "requestParameters": {},
       "requestTemplates": {
-<<<<<<< HEAD
-        "application/json": "{\"identityId\":\"$context.authorizer.principalId\",\"legId\":$input.json('$.legId'),\"timestamp\":$input.json('$.timestamp')}"
-=======
         "application/json": "{\"identityId\":\"$context.authorizer.identityId\",\"legId\":$input.json('$.legId'),\"timestamp\":$input.json('$.timestamp')}"
->>>>>>> 251ff601
       },
       "responses": {
         "^400.*": {
