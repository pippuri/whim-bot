--- conflicted
+++ resolved
@@ -85,11 +85,7 @@
   };
   const booking = {
     bookingId: utils.createId(),
-<<<<<<< HEAD
-    state: 'NEW',
-=======
     state: 'START',
->>>>>>> 2d6f5884
     leg: leg,
     customer: customer,
     term: term,
